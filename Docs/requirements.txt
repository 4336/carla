--- conflicted
+++ resolved
@@ -1,6 +1,2 @@
 mkdocs == 1.2.3
-<<<<<<< HEAD
-jinja2==3.0.3
-=======
-jinja2==3.0.3
->>>>>>> 5b583b9d
+jinja2==3.0.3