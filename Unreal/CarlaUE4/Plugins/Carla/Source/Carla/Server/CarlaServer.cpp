--- conflicted
+++ resolved
@@ -176,12 +176,6 @@
 
   // DEMO: Channeling multi-client communication for traffic manager.
   BIND_SYNC(add_traffic_manager_running) << [this] (std::pair<std::string, uint16_t> trafficManagerInfo) ->R<void>
-<<<<<<< HEAD
-  {
-    TrafficManagerInfo.insert(
-      std::pair<uint16_t, std::string>(trafficManagerInfo.second, trafficManagerInfo.first));
-    return R<void>::Success();
-=======
   {
     TrafficManagerInfo.insert(
       std::pair<uint16_t, std::string>(trafficManagerInfo.second, trafficManagerInfo.first));
@@ -196,7 +190,6 @@
       return true;
     }
     return false;
->>>>>>> f88ba691
   };
 
   BIND_ASYNC(version) << [] () -> R<std::string>
