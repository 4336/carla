# Copyright (c) 2017 Computer Vision Center (CVC) at the Universitat Autonoma de
# Barcelona (UAB).
#
# This work is licensed under the terms of the MIT license.
# For a copy, see <https://opensource.org/licenses/MIT>.

"""CARLA Client."""

import struct

from contextlib import contextmanager

from . import sensor
from . import settings
from . import tcp
from . import util

try:
    from . import carla_server_pb2 as carla_protocol
except ImportError:
    raise RuntimeError('cannot import "carla_server_pb2.py", run the protobuf compiler to generate this file')


VehicleControl = carla_protocol.Control


@contextmanager
def make_carla_client(host, world_port, timeout=15):
    """Context manager for creating and connecting a CarlaClient."""
    with util.make_connection(CarlaClient, host, world_port, timeout) as client:
        yield client


class CarlaClient(object):
    """The CARLA client. Manages communications with the CARLA server."""

    def __init__(self, host, world_port, timeout=15):
        self._world_client = tcp.TCPClient(host, world_port, timeout)
        self._stream_client = tcp.TCPClient(host, world_port + 1, timeout)
        self._control_client = tcp.TCPClient(host, world_port + 2, timeout)
        self._current_settings = None
        self._is_episode_requested = False
        self._sensor_names = []

    def connect(self, connection_attempts=10):
        """
        Try to establish a connection to a CARLA server at the given host:port.
        """
        self._world_client.connect(connection_attempts)

    def disconnect(self):
        """Disconnect from server."""
        self._control_client.disconnect()
        self._stream_client.disconnect()
        self._world_client.disconnect()

    def connected(self):
        """Return whether there is an active connection."""
        return self._world_client.connected()

    def load_settings(self, carla_settings):
        """
        Load new settings and request a new episode based on these settings.
        carla_settings object must be convertible to a str holding the contents
        of a CarlaSettings.ini file.

        Return a protobuf object holding the scene description.
        """
        self._current_settings = carla_settings
        return self._request_new_episode(carla_settings)


    def start_episode(self, player_start_index):
        """
        Start the new episode at the player start given by the
        player_start_index. The list of player starts is retrieved by
        "load_settings".

        The new episode is started based on the last settings loaded by
        "load_settings".

        This function waits until the server answers with an EpisodeReady.
        """
        if self._current_settings is None:
            raise RuntimeError('no settings loaded, cannot start episode')

        # if no new settings are loaded, request new episode with previous
        if not self._is_episode_requested:
            self._request_new_episode(self._current_settings)

        try:
            pb_message = carla_protocol.EpisodeStart()
            pb_message.player_start_spot_index = player_start_index
            self._world_client.write(pb_message.SerializeToString())
            # Wait for EpisodeReady.
            data = self._world_client.read()
            if not data:
                raise RuntimeError('failed to read data from server')
            pb_message = carla_protocol.EpisodeReady()
            pb_message.ParseFromString(data)
            if not pb_message.ready:
                raise RuntimeError('cannot start episode: server failed to start episode')
            # We can start the agent clients now.
            self._stream_client.connect()
            self._control_client.connect()
            # Set again the status for no episode requested
        finally:
            self._is_episode_requested = False

    def read_data(self):
        """
        Read the data sent from the server this frame. The episode must be
        started. Return a pair containing the protobuf object containing the
        measurements followed by the raw data of the sensors.
        """
        # Read measurements.
        data = self._stream_client.read()
        if not data:
            raise RuntimeError('failed to read data from server')
        pb_message = carla_protocol.Measurements()
        pb_message.ParseFromString(data)
        # Read sensor data.
        raw_sensor_data = self._stream_client.read()
        return pb_message, self._parse_raw_sensor_data(raw_sensor_data)

    def send_control(self, *args, **kwargs):
        """
        Send the VehicleControl to be applied this frame.

        If synchronous mode was requested, the server will pause the simulation
        until this message is received.
        """
        if isinstance(args[0] if args else None, carla_protocol.Control):
            pb_message = args[0]
        else:
            pb_message = carla_protocol.Control()
            pb_message.steer = kwargs.get('steer', 0.0)
            pb_message.throttle = kwargs.get('throttle', 0.0)
            pb_message.brake = kwargs.get('brake', 0.0)
            pb_message.hand_brake = kwargs.get('hand_brake', False)
            pb_message.reverse = kwargs.get('reverse', False)
        self._control_client.write(pb_message.SerializeToString())

    def _request_new_episode(self, carla_settings):
        """
        Internal function to request a new episode. Prepare the client for a new
        episode by disconnecting agent clients.
        """
        # Disconnect agent clients.
        self._stream_client.disconnect()
        self._control_client.disconnect()
        # Send new episode request.
        pb_message = carla_protocol.RequestNewEpisode()
        pb_message.ini_file = str(carla_settings)
        self._world_client.write(pb_message.SerializeToString())
        # Read scene description.
        data = self._world_client.read()
        if not data:
            raise RuntimeError('failed to read data from server')
        pb_message = carla_protocol.SceneDescription()
        pb_message.ParseFromString(data)
        self._sensor_names = settings.get_sensor_names(carla_settings)
        self._is_episode_requested = True
        return pb_message

    def _parse_raw_sensor_data(self, raw_data):
        """Return a dict of {'sensor_name': sensor_data, ...}."""
        return dict((name, data) for name, data in zip(
            self._sensor_names,
            self._iterate_sensor_data(raw_data)))

    @staticmethod
    def _iterate_sensor_data(raw_data):
        # At this point the only sensors available are images, the raw_data
        # consists of images only.
        image_types = ['None', 'SceneFinal', 'Depth', 'SemanticSegmentation', 'Lidar']
        gettype = lambda id: image_types[id] if len(image_types) > id else 'Unknown'
<<<<<<< HEAD
        getint = lambda index: struct.unpack('<L', raw_data[index*4:index*4+4])[0]
        getfloat = lambda index: struct.unpack('<f', raw_data[index*4:index*4+4])[0]
        total_size = len(raw_data) / 4
        index = 0
        while index < total_size:
            width = getint(index)
            height = getint(index + 1)
            image_type = gettype(getint(index + 2))
            fov = getfloat(index + 3)
            begin = index + 4
            end = begin + width * height
            index = end
            yield sensor.Image(width, height, image_type, fov, raw_data[begin*4:end*4])
=======
        getval = lambda index: struct.unpack('<L', raw_data[index*4:index*4+4])[0]
        getfloatval = lambda index: struct.unpack('<d', raw_data[index*4:index*4+8])[0]
        total_size = len(raw_data) / 4
        index = 0
        while index < total_size:
            sensor_type = gettype(getval(index + 2))
            if sensor_type == 'Lidar':

                horizontal_angle = getfloatval(index)
                channels_count = getval(index + 3)
                lm = sensor.LidarMeasurement(
                    horizontal_angle, channels_count,
                    sensor_type, raw_data[index*4:])
                index += lm.size_in_bytes
                yield lm

            else:
                width = getval(index)
                height = getval(index + 1)
                begin = index + 3
                end = begin + width * height
                index = end
                yield sensor.Image(width, height, sensor_type, raw_data[begin*4:end*4])
>>>>>>> b5b609e7
<|MERGE_RESOLUTION|>--- conflicted
+++ resolved
@@ -171,46 +171,28 @@
 
     @staticmethod
     def _iterate_sensor_data(raw_data):
-        # At this point the only sensors available are images, the raw_data
-        # consists of images only.
         image_types = ['None', 'SceneFinal', 'Depth', 'SemanticSegmentation', 'Lidar']
         gettype = lambda id: image_types[id] if len(image_types) > id else 'Unknown'
-<<<<<<< HEAD
         getint = lambda index: struct.unpack('<L', raw_data[index*4:index*4+4])[0]
         getfloat = lambda index: struct.unpack('<f', raw_data[index*4:index*4+4])[0]
-        total_size = len(raw_data) / 4
-        index = 0
-        while index < total_size:
-            width = getint(index)
-            height = getint(index + 1)
-            image_type = gettype(getint(index + 2))
-            fov = getfloat(index + 3)
-            begin = index + 4
-            end = begin + width * height
-            index = end
-            yield sensor.Image(width, height, image_type, fov, raw_data[begin*4:end*4])
-=======
-        getval = lambda index: struct.unpack('<L', raw_data[index*4:index*4+4])[0]
-        getfloatval = lambda index: struct.unpack('<d', raw_data[index*4:index*4+8])[0]
+        getdouble = lambda index: struct.unpack('<d', raw_data[index*4:index*4+8])[0]
         total_size = len(raw_data) / 4
         index = 0
         while index < total_size:
             sensor_type = gettype(getval(index + 2))
             if sensor_type == 'Lidar':
-
-                horizontal_angle = getfloatval(index)
-                channels_count = getval(index + 3)
+                horizontal_angle = getdouble(index)
+                channels_count = getint(index + 3)
                 lm = sensor.LidarMeasurement(
                     horizontal_angle, channels_count,
                     sensor_type, raw_data[index*4:])
                 index += lm.size_in_bytes
                 yield lm
-
             else:
-                width = getval(index)
-                height = getval(index + 1)
-                begin = index + 3
+                width = getint(index)
+                height = getint(index + 1)
+                fov = getfloat(index + 3)
+                begin = index + 4
                 end = begin + width * height
                 index = end
-                yield sensor.Image(width, height, sensor_type, raw_data[begin*4:end*4])
->>>>>>> b5b609e7
+                yield sensor.Image(width, height, sensor_type, fov, raw_data[begin*4:end*4])