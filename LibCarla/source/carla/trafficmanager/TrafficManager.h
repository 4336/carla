--- conflicted
+++ resolved
@@ -47,7 +47,6 @@
 namespace carla {
 namespace traffic_manager {
 
-<<<<<<< HEAD
 using ActorPtr 	= carla::SharedPtr<carla::client::Actor>;
 
 /// The function of this class is to integrate all the various stages of
@@ -134,6 +133,18 @@
 		singleton_pointer->SetPercentageIgnoreActors(actor, perc);
 	}
 
+    /// Method to specify the % chance of ignoring collisions with all walkers
+    void SetPercentageIgnoreWalkers(const ActorPtr &actor, const float perc) {
+		DEBUG_ASSERT(singleton_pointer != nullptr);
+		singleton_pointer->SetPercentageIgnoreWalkers(actor, perc);
+	}
+
+    /// Method to specify the % chance of ignoring collisions with all vehicles
+    void SetPercentageIgnoreVehicles(const ActorPtr &actor, const float perc) {
+		DEBUG_ASSERT(singleton_pointer != nullptr);
+		singleton_pointer->SetPercentageIgnoreVehicles(actor, perc);
+	}
+
 	/// Method to specify the % chance of running a red light
 	void SetPercentageRunningLight(const ActorPtr &actor, const float perc){
 		DEBUG_ASSERT(singleton_pointer != nullptr);
@@ -164,134 +175,6 @@
 		return singleton_pointer->SynchronousTick();
 	}
 };
-=======
-  namespace cc = carla::client;
-
-  using ActorPtr = carla::SharedPtr<cc::Actor>;
-  using TLS = carla::rpc::TrafficLightState;
-  using TLGroup = std::vector<carla::SharedPtr<cc::TrafficLight>>;
-
-  /// The function of this class is to integrate all the various stages of
-  /// the traffic manager appropriately using messengers.
-  class TrafficManager {
-
-  private:
-
-    /// PID controller parameters.
-    std::vector<float> longitudinal_PID_parameters;
-    std::vector<float> longitudinal_highway_PID_parameters;
-    std::vector<float> lateral_PID_parameters;
-    std::vector<float> lateral_highway_PID_parameters;
-    /// Set of all actors registered with traffic manager.
-    AtomicActorSet registered_actors;
-    /// Pointer to local map cache.
-    std::shared_ptr<InMemoryMap> local_map;
-    /// Carla's client connection object.
-    cc::Client client_connection;
-    /// Carla's world object.
-    cc::World world;
-    /// Carla's debug helper object.
-    cc::DebugHelper debug_helper;
-    /// Pointers to messenger objects connecting stage pairs.
-    std::shared_ptr<CollisionToPlannerMessenger> collision_planner_messenger;
-    std::shared_ptr<LocalizationToCollisionMessenger> localization_collision_messenger;
-    std::shared_ptr<LocalizationToTrafficLightMessenger> localization_traffic_light_messenger;
-    std::shared_ptr<LocalizationToPlannerMessenger> localization_planner_messenger;
-    std::shared_ptr<PlannerToControlMessenger> planner_control_messenger;
-    std::shared_ptr<TrafficLightToPlannerMessenger> traffic_light_planner_messenger;
-    /// Pointers to the stage objects of traffic manager.
-    std::unique_ptr<CollisionStage> collision_stage;
-    std::unique_ptr<BatchControlStage> control_stage;
-    std::unique_ptr<LocalizationStage> localization_stage;
-    std::unique_ptr<MotionPlannerStage> planner_stage;
-    std::unique_ptr<TrafficLightStage> traffic_light_stage;
-    /// Static pointer to singleton object.
-    static std::unique_ptr<TrafficManager> singleton_pointer;
-    /// Static pointer to singleton client connected to localhost, 2000.
-    static std::unique_ptr<cc::Client> singleton_local_client;
-    /// Parameterization object.
-    Parameters parameters;
-
-    /// Private constructor for singleton lifecycle management.
-    TrafficManager(
-        std::vector<float> longitudinal_PID_parameters,
-        std::vector<float> longitudinal_highway_PID_parameters,
-        std::vector<float> lateral_PID_parameters,
-        std::vector<float> lateral_highway_PID_parameters,
-        float perc_decrease_from_limit,
-        cc::Client &client_connection);
-
-    /// To start the TrafficManager.
-    void Start();
-
-    /// To stop the TrafficManager.
-    void Stop();
-
-  public:
-
-    /// Static method for singleton lifecycle management.
-    static TrafficManager& GetInstance(cc::Client &client_connection);
-
-    /// Static method to get unique client connected to (localhost, 2000).
-    static cc::Client& GetUniqueLocalClient();
-
-    /// This method registers a vehicle with the traffic manager.
-    void RegisterVehicles(const std::vector<ActorPtr> &actor_list);
-
-    /// This method unregisters a vehicle from traffic manager.
-    void UnregisterVehicles(const std::vector<ActorPtr> &actor_list);
-
-    /// Set target velocity specific to a vehicle.
-    void SetPercentageSpeedDifference(const ActorPtr &actor, const float percentage);
-
-    /// Set global target velocity.
-    void SetGlobalPercentageSpeedDifference(float const percentage);
-
-    /// Set collision detection rules between vehicles.
-    void SetCollisionDetection(
-        const ActorPtr &reference_actor,
-        const ActorPtr &other_actor,
-        const bool detect_collision);
-
-    /// Method to force lane change on a vehicle.
-    /// Direction flag can be set to true for left and false for right.
-    void SetForceLaneChange(const ActorPtr &actor, const bool direction);
-
-    /// Enable / disable automatic lane change on a vehicle.
-    void SetAutoLaneChange(const ActorPtr &actor, const bool enable);
-
-    /// Method to specify how much distance a vehicle should maintain to
-    /// the leading vehicle.
-    void SetDistanceToLeadingVehicle(const ActorPtr &actor, const float distance);
-
-    /// Method to specify the % chance of ignoring collisions with all walkers
-    void SetPercentageIgnoreWalkers(const ActorPtr &actor, const float perc);
-
-    /// Method to specify the % chance of ignoring collisions with all vehicles
-    void SetPercentageIgnoreVehicles(const ActorPtr &actor, const float perc);
-
-    /// Method to specify the % chance of running a red light
-    void SetPercentageRunningLight(const ActorPtr &actor, const float perc);
-
-    /// Method to specify the % chance of running any traffic sign
-    void SetPercentageRunningSign(const ActorPtr &actor, const float perc);
-
-    float GetPercentageIgnoreVehicles(const ActorPtr &actor);
-
-    /// Method to check if traffic lights are frozen.
-    bool CheckAllFrozen(TLGroup tl_to_freeze);
-
-    /// Method to reset all traffic lights.
-    void ResetAllTrafficLights();
-
-    /// Return the world object
-    const cc::World &GetWorld() { return world; };
-
-    /// Destructor.
-    ~TrafficManager();
-
-  };
->>>>>>> f9b714f4
 
 } // namespace traffic_manager
 } // namespace carla
