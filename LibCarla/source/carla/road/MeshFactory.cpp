// Copyright (c) 2020 Computer Vision Center (CVC) at the Universitat Autonoma
// de Barcelona (UAB).
//
// This work is licensed under the terms of the MIT license.
// For a copy, see <https://opensource.org/licenses/MIT>.

#include <carla/road/MeshFactory.h>

#include <vector>

#include <carla/geom/Vector3D.h>
#include <carla/geom/Rtree.h>

namespace carla {
namespace geom {

  MeshFactory::MeshFactory(rpc::OpendriveGenerationParameters params) {
    road_param.resolution = static_cast<float>(params.vertex_distance);
    road_param.max_road_len = static_cast<float>(params.max_road_length);
    road_param.extra_lane_width = static_cast<float>(params.additional_width);
    road_param.wall_height = static_cast<float>(params.wall_height);
    road_param.vertex_width_resolution = static_cast<float>(params.vertex_width_resolution);
  }

  /// We use this epsilon to shift the waypoints away from the edges of the lane
  /// sections to avoid floating point precision errors.
  static constexpr double EPSILON = 10.0 * std::numeric_limits<double>::epsilon();
  static constexpr double MESH_EPSILON = 50.0 * std::numeric_limits<double>::epsilon();

  std::unique_ptr<Mesh> MeshFactory::Generate(const road::Road &road) const {
    Mesh out_mesh;
    for (auto &&lane_section : road.GetLaneSections()) {
      out_mesh += *Generate(lane_section);
    }
    return std::make_unique<Mesh>(out_mesh);
  }

  std::unique_ptr<Mesh> MeshFactory::Generate(const road::LaneSection &lane_section) const {
    Mesh out_mesh;
    for (auto &&lane_pair : lane_section.GetLanes()) {
      out_mesh += *Generate(lane_pair.second);
    }
    return std::make_unique<Mesh>(out_mesh);
  }

  std::unique_ptr<Mesh> MeshFactory::Generate(const road::Lane &lane) const {
    const double s_start = lane.GetDistance() + EPSILON;
    const double s_end = lane.GetDistance() + lane.GetLength() - EPSILON;
    return Generate(lane, s_start, s_end);
  }

  std::unique_ptr<Mesh> MeshFactory::GenerateTesselated(const road::Lane& lane) const {
    const double s_start = lane.GetDistance() + EPSILON;
    const double s_end = lane.GetDistance() + lane.GetLength() - EPSILON;
    return GenerateTesselated(lane, s_start, s_end);
  }

  std::unique_ptr<Mesh> MeshFactory::Generate(
      const road::Lane &lane, const double s_start, const double s_end) const {
    RELEASE_ASSERT(road_param.resolution > 0.0);
    DEBUG_ASSERT(s_start >= 0.0);
    DEBUG_ASSERT(s_end <= lane.GetDistance() + lane.GetLength());
    DEBUG_ASSERT(s_end >= EPSILON);
    DEBUG_ASSERT(s_start < s_end);
    // The lane with lane_id 0 have no physical representation in OpenDRIVE
    Mesh out_mesh;
    if (lane.GetId() == 0) {
      return std::make_unique<Mesh>(out_mesh);
    }
    double s_current = s_start;

    std::vector<geom::Vector3D> vertices;
<<<<<<< HEAD
    
=======

>>>>>>> d3501de0
    if (lane.IsStraight()) {
      // Mesh optimization: If the lane is straight just add vertices at the
      // begining and at the end of it
      const auto edges = lane.GetCornerPositions(s_current, road_param.extra_lane_width);
      vertices.push_back(edges.first);
      vertices.push_back(edges.second);
<<<<<<< HEAD
    } else 
   
=======
    } 
    else 
>>>>>>> d3501de0
    {
      // Iterate over the lane's 's' and store the vertices based on it's width
      do {
        // Get the location of the edges of the current lane at the current waypoint
        const auto edges = lane.GetCornerPositions(s_current, road_param.extra_lane_width);
        vertices.push_back(edges.first);
        vertices.push_back(edges.second);

        // Update the current waypoint's "s"
        s_current += road_param.resolution;
      } while(s_current < s_end);
    }

    // This ensures the mesh is constant and have no gaps between roads,
    // adding geometry at the very end of the lane
    if (s_end - (s_current - road_param.resolution) > EPSILON) {
      const auto edges = lane.GetCornerPositions(s_end - MESH_EPSILON, road_param.extra_lane_width);
      vertices.push_back(edges.first);
      vertices.push_back(edges.second);
    }

    // Add the adient material, create the strip and close the material
    out_mesh.AddMaterial(
        lane.GetType() == road::Lane::LaneType::Sidewalk ? "sidewalk" : "road");
    out_mesh.AddTriangleStrip(vertices);
    out_mesh.EndMaterial();
    return std::make_unique<Mesh>(out_mesh);
  }

  std::unique_ptr<Mesh> MeshFactory::GenerateTesselated(
    const road::Lane& lane, const double s_start, const double s_end) const {
    RELEASE_ASSERT(road_param.resolution > 0.0);
    DEBUG_ASSERT(s_start >= 0.0);
    DEBUG_ASSERT(s_end <= lane.GetDistance() + lane.GetLength());
    DEBUG_ASSERT(s_end >= EPSILON);
    DEBUG_ASSERT(s_start < s_end);
    // The lane with lane_id 0 have no physical representation in OpenDRIVE
    Mesh out_mesh;
    if (lane.GetId() == 0) {
      return std::make_unique<Mesh>(out_mesh);
    }
    double s_current = s_start;

    std::vector<geom::Vector3D> vertices;
    // Ensure minimum vertices in width are two
    const int vertices_in_width = road_param.vertex_width_resolution >= 2 ? road_param.vertex_width_resolution : 2;
    const int segments_number = vertices_in_width - 1;

    // Iterate over the lane's 's' and store the vertices based on it's width
    do {
      // Get the location of the edges of the current lane at the current waypoint
      std::pair<geom::Vector3D, geom::Vector3D> edges = lane.GetCornerPositions(s_current, road_param.extra_lane_width);
      const geom::Vector3D segments_size = ( edges.second - edges.first ) / segments_number;
      geom::Vector3D current_vertex = edges.first;

      for (int i = 0; i < vertices_in_width; ++i) 
      {
        vertices.push_back(current_vertex);
        current_vertex = current_vertex + segments_size;
      }
      // Update the current waypoint's "s"
      s_current += road_param.resolution;
    } while (s_current < s_end);
<<<<<<< HEAD
    

    // This ensures the mesh is constant and have no gaps between roads,
    // adding geometry at the very end of the lane
    
=======

    // This ensures the mesh is constant and have no gaps between roads,
    // adding geometry at the very end of the lane

>>>>>>> d3501de0
    if (s_end - (s_current - road_param.resolution) > EPSILON) {
      const auto edges = lane.GetCornerPositions(s_end - MESH_EPSILON, road_param.extra_lane_width);
      const geom::Vector3D segments_size = (edges.second - edges.first) / segments_number;
      geom::Vector3D current_vertex = edges.first;

      for (int i = 0; i < vertices_in_width; ++i)
      {
        vertices.push_back(current_vertex);
        current_vertex = current_vertex + segments_size;
      }
    }
<<<<<<< HEAD
     
=======

>>>>>>> d3501de0
    out_mesh.AddVertices(vertices);

    // Add the adient material, create the strip and close the material
    out_mesh.AddMaterial(
      lane.GetType() == road::Lane::LaneType::Sidewalk ? "sidewalk" : "road");

    const int number_of_rows = (vertices.size() / vertices_in_width);

    for (int i = 0; i < (number_of_rows - 1); ++i) 
    {
      for (int j = 0; j < vertices_in_width - 1; ++j) 
      {
        out_mesh.AddIndex(   j       + (   i       * vertices_in_width ) + 1);
        out_mesh.AddIndex( ( j + 1 ) + (   i       * vertices_in_width ) + 1);
        out_mesh.AddIndex(   j       + ( ( i + 1 ) * vertices_in_width ) + 1);

        out_mesh.AddIndex( ( j + 1 ) + (   i       * vertices_in_width ) + 1);
        out_mesh.AddIndex( ( j + 1 ) + ( ( i + 1 ) * vertices_in_width ) + 1);
        out_mesh.AddIndex(   j       + ( ( i + 1 ) * vertices_in_width ) + 1);
      }
    }
<<<<<<< HEAD
    
=======

>>>>>>> d3501de0
    out_mesh.EndMaterial();
    return std::make_unique<Mesh>(out_mesh);
  }


  void MeshFactory::GenerateLaneSectionOrdered(
    const road::LaneSection &lane_section,
    std::map<carla::road::Lane::LaneType , std::vector<std::unique_ptr<Mesh>>>& result) 
    const 
  {
    const int vertices_in_width = road_param.vertex_width_resolution >= 2 ? road_param.vertex_width_resolution : 2;
    for (auto &&lane_pair : lane_section.GetLanes()) 
    {
      Mesh out_mesh = *GenerateTesselated(lane_pair.second);
      if( result[lane_pair.second.GetType()].empty() )
      {
        result[lane_pair.second.GetType()].push_back(std::make_unique<Mesh>(out_mesh));
      }
      else
      {
        (result[lane_pair.second.GetType()][0])->ConcatMesh(out_mesh, vertices_in_width);
      }
    }
  }

  std::unique_ptr<Mesh> MeshFactory::GenerateWalls(const road::LaneSection &lane_section) const {
    Mesh out_mesh;

    const auto min_lane = lane_section.GetLanes().begin()->first == 0 ?
        1 : lane_section.GetLanes().begin()->first;
    const auto max_lane = lane_section.GetLanes().rbegin()->first == 0 ?
        -1 : lane_section.GetLanes().rbegin()->first;

    for (auto &&lane_pair : lane_section.GetLanes()) {
      const auto &lane = lane_pair.second;
      const double s_start = lane.GetDistance() + EPSILON;
      const double s_end = lane.GetDistance() + lane.GetLength() - EPSILON;
      if (lane.GetId() == max_lane) {
        out_mesh += *GenerateLeftWall(lane, s_start, s_end);
      }
      if (lane.GetId() == min_lane) {
        out_mesh += *GenerateRightWall(lane, s_start, s_end);
      }
    }
    return std::make_unique<Mesh>(out_mesh);
  }

  std::unique_ptr<Mesh> MeshFactory::GenerateRightWall(
      const road::Lane &lane, const double s_start, const double s_end) const {
    RELEASE_ASSERT(road_param.resolution > 0.0);
    DEBUG_ASSERT(s_start >= 0.0);
    DEBUG_ASSERT(s_end <= lane.GetDistance() + lane.GetLength());
    DEBUG_ASSERT(s_end >= EPSILON);
    DEBUG_ASSERT(s_start < s_end);
    // The lane with lane_id 0 have no physical representation in OpenDRIVE
    Mesh out_mesh;
    if (lane.GetId() == 0) {
      return std::make_unique<Mesh>(out_mesh);
    }
    double s_current = s_start;
    const geom::Vector3D height_vector = geom::Vector3D(0.f, 0.f, road_param.wall_height);

    std::vector<geom::Vector3D> r_vertices;
    if (lane.IsStraight()) {
      // Mesh optimization: If the lane is straight just add vertices at the
      // begining and at the end of it
      const auto edges = lane.GetCornerPositions(s_current, road_param.extra_lane_width);
      r_vertices.push_back(edges.first + height_vector);
      r_vertices.push_back(edges.first);
    } else {
      // Iterate over the lane's 's' and store the vertices based on it's width
      do {
        // Get the location of the edges of the current lane at the current waypoint
        const auto edges = lane.GetCornerPositions(s_current, road_param.extra_lane_width);
        r_vertices.push_back(edges.first + height_vector);
        r_vertices.push_back(edges.first);

        // Update the current waypoint's "s"
        s_current += road_param.resolution;
      } while(s_current < s_end);
    }

    // This ensures the mesh is constant and have no gaps between roads,
    // adding geometry at the very end of the lane
    if (s_end - (s_current - road_param.resolution) > EPSILON) {
      const auto edges = lane.GetCornerPositions(s_end - MESH_EPSILON, road_param.extra_lane_width);
      r_vertices.push_back(edges.first + height_vector);
      r_vertices.push_back(edges.first);
    }

    // Add the adient material, create the strip and close the material
    out_mesh.AddMaterial(
        lane.GetType() == road::Lane::LaneType::Sidewalk ? "sidewalk" : "road");
    out_mesh.AddTriangleStrip(r_vertices);
    out_mesh.EndMaterial();
    return std::make_unique<Mesh>(out_mesh);
  }

  std::unique_ptr<Mesh> MeshFactory::GenerateLeftWall(
      const road::Lane &lane, const double s_start, const double s_end) const {
    RELEASE_ASSERT(road_param.resolution > 0.0);
    DEBUG_ASSERT(s_start >= 0.0);
    DEBUG_ASSERT(s_end <= lane.GetDistance() + lane.GetLength());
    DEBUG_ASSERT(s_end >= EPSILON);
    DEBUG_ASSERT(s_start < s_end);
    // The lane with lane_id 0 have no physical representation in OpenDRIVE
    Mesh out_mesh;
    if (lane.GetId() == 0) {
      return std::make_unique<Mesh>(out_mesh);
    }
    double s_current = s_start;
    const geom::Vector3D height_vector = geom::Vector3D(0.f, 0.f, road_param.wall_height);

    std::vector<geom::Vector3D> l_vertices;
    if (lane.IsStraight()) {
      // Mesh optimization: If the lane is straight just add vertices at the
      // begining and at the end of it
      const auto edges = lane.GetCornerPositions(s_current, road_param.extra_lane_width);
      l_vertices.push_back(edges.second);
      l_vertices.push_back(edges.second + height_vector);
    } else {
      // Iterate over the lane's 's' and store the vertices based on it's width
      do {
        // Get the location of the edges of the current lane at the current waypoint
        const auto edges = lane.GetCornerPositions(s_current, road_param.extra_lane_width);
        l_vertices.push_back(edges.second);
        l_vertices.push_back(edges.second + height_vector);

        // Update the current waypoint's "s"
        s_current += road_param.resolution;
      } while(s_current < s_end);
    }

    // This ensures the mesh is constant and have no gaps between roads,
    // adding geometry at the very end of the lane
    if (s_end - (s_current - road_param.resolution) > EPSILON) {
      const auto edges = lane.GetCornerPositions(s_end - MESH_EPSILON, road_param.extra_lane_width);
      l_vertices.push_back(edges.second);
      l_vertices.push_back(edges.second + height_vector);
    }

    // Add the adient material, create the strip and close the material
    out_mesh.AddMaterial(
        lane.GetType() == road::Lane::LaneType::Sidewalk ? "sidewalk" : "road");
    out_mesh.AddTriangleStrip(l_vertices);
    out_mesh.EndMaterial();
    return std::make_unique<Mesh>(out_mesh);
  }

  std::vector<std::unique_ptr<Mesh>> MeshFactory::GenerateWithMaxLen(
      const road::Road &road) const {
    std::vector<std::unique_ptr<Mesh>> mesh_uptr_list;
    for (auto &&lane_section : road.GetLaneSections()) {
      auto section_uptr_list = GenerateWithMaxLen(lane_section);
      mesh_uptr_list.insert(
          mesh_uptr_list.end(),
          std::make_move_iterator(section_uptr_list.begin()),
          std::make_move_iterator(section_uptr_list.end()));
    }
    return mesh_uptr_list;
  }

  std::vector<std::unique_ptr<Mesh>> MeshFactory::GenerateWithMaxLen(
      const road::LaneSection &lane_section) const {
    std::vector<std::unique_ptr<Mesh>> mesh_uptr_list;
    if (lane_section.GetLength() < road_param.max_road_len) {
      mesh_uptr_list.emplace_back(Generate(lane_section));
    } else {
      double s_current = lane_section.GetDistance() + EPSILON;
      const double s_end = lane_section.GetDistance() + lane_section.GetLength() - EPSILON;
      while(s_current + road_param.max_road_len < s_end) {
        const auto s_until = s_current + road_param.max_road_len;
        Mesh lane_section_mesh;
        for (auto &&lane_pair : lane_section.GetLanes()) {
          lane_section_mesh += *Generate(lane_pair.second, s_current, s_until);
        }
        mesh_uptr_list.emplace_back(std::make_unique<Mesh>(lane_section_mesh));
        s_current = s_until;
      }
      if (s_end - s_current > EPSILON) {
        Mesh lane_section_mesh;
        for (auto &&lane_pair : lane_section.GetLanes()) {
          lane_section_mesh += *Generate(lane_pair.second, s_current, s_end);
        }
        mesh_uptr_list.emplace_back(std::make_unique<Mesh>(lane_section_mesh));
      }
    }
    return mesh_uptr_list;
  }

std::map<road::Lane::LaneType , std::vector<std::unique_ptr<Mesh>>> MeshFactory::GenerateOrderedWithMaxLen(
      const road::Road &road) const {
    std::map<road::Lane::LaneType , std::vector<std::unique_ptr<Mesh>>> mesh_uptr_list;
    for (auto &&lane_section : road.GetLaneSections()) {
      std::map<road::Lane::LaneType , std::vector<std::unique_ptr<Mesh>>> section_uptr_list = GenerateOrderedWithMaxLen(lane_section);
      mesh_uptr_list.insert( 
        std::make_move_iterator(section_uptr_list.begin()),
        std::make_move_iterator(section_uptr_list.end()));
    }
<<<<<<< HEAD
    
=======
>>>>>>> d3501de0
    return mesh_uptr_list;
  }

  std::map<road::Lane::LaneType , std::vector<std::unique_ptr<Mesh>>> MeshFactory::GenerateOrderedWithMaxLen(
    const road::LaneSection &lane_section) const {
      const int vertices_in_width = road_param.vertex_width_resolution >= 2 ? road_param.vertex_width_resolution : 2;
<<<<<<< HEAD
      
=======

>>>>>>> d3501de0
      std::map<road::Lane::LaneType , std::vector<std::unique_ptr<Mesh>>> mesh_uptr_list;

      if (lane_section.GetLength() < road_param.max_road_len) {
        GenerateLaneSectionOrdered(lane_section, mesh_uptr_list);
      } else {
        double s_current = lane_section.GetDistance() + EPSILON;
        const double s_end = lane_section.GetDistance() + lane_section.GetLength() - EPSILON;
        while(s_current + road_param.max_road_len < s_end) {
          const auto s_until = s_current + road_param.max_road_len;
          for (auto &&lane_pair : lane_section.GetLanes()) {
            Mesh lane_section_mesh = *GenerateTesselated(lane_pair.second, s_current, s_until);
            if( mesh_uptr_list[lane_pair.second.GetType()].empty() )
            {
              mesh_uptr_list[lane_pair.second.GetType()].push_back(std::make_unique<Mesh>(lane_section_mesh));
            }
            else
            {
              (mesh_uptr_list[lane_pair.second.GetType()][0])->ConcatMesh(lane_section_mesh, vertices_in_width);
            }
<<<<<<< HEAD
            
=======

>>>>>>> d3501de0
          }
          s_current = s_until;
        }
        if (s_end - s_current > EPSILON) {
          for (auto &&lane_pair : lane_section.GetLanes()) {
            Mesh lane_section_mesh = *GenerateTesselated(lane_pair.second, s_current, s_end);
            if( mesh_uptr_list[lane_pair.second.GetType()].empty() )
            {
              mesh_uptr_list[lane_pair.second.GetType()].push_back(std::make_unique<Mesh>(lane_section_mesh));
            }
            else
            {
              (mesh_uptr_list[lane_pair.second.GetType()][0])->ConcatMesh(lane_section_mesh, vertices_in_width);
            }
          }
        }
      }
      return mesh_uptr_list;
  }

  std::vector<std::unique_ptr<Mesh>> MeshFactory::GenerateWallsWithMaxLen(
      const road::Road &road) const {
    std::vector<std::unique_ptr<Mesh>> mesh_uptr_list;
    for (auto &&lane_section : road.GetLaneSections()) {
      auto section_uptr_list = GenerateWallsWithMaxLen(lane_section);
      mesh_uptr_list.insert(
          mesh_uptr_list.end(),
          std::make_move_iterator(section_uptr_list.begin()),
          std::make_move_iterator(section_uptr_list.end()));
    }
    return mesh_uptr_list;
  }

  std::vector<std::unique_ptr<Mesh>> MeshFactory::GenerateWallsWithMaxLen(
      const road::LaneSection &lane_section) const {
    std::vector<std::unique_ptr<Mesh>> mesh_uptr_list;

    const auto min_lane = lane_section.GetLanes().begin()->first == 0 ?
        1 : lane_section.GetLanes().begin()->first;
    const auto max_lane = lane_section.GetLanes().rbegin()->first == 0 ?
        -1 : lane_section.GetLanes().rbegin()->first;

    if (lane_section.GetLength() < road_param.max_road_len) {
      mesh_uptr_list.emplace_back(GenerateWalls(lane_section));
    } else {
      double s_current = lane_section.GetDistance() + EPSILON;
      const double s_end = lane_section.GetDistance() + lane_section.GetLength() - EPSILON;
      while(s_current + road_param.max_road_len < s_end) {
        const auto s_until = s_current + road_param.max_road_len;
        Mesh lane_section_mesh;
        for (auto &&lane_pair : lane_section.GetLanes()) {
          const auto &lane = lane_pair.second;
          if (lane.GetId() == max_lane) {
            lane_section_mesh += *GenerateLeftWall(lane, s_current, s_until);
          }
          if (lane.GetId() == min_lane) {
            lane_section_mesh += *GenerateRightWall(lane, s_current, s_until);
          }
        }
        mesh_uptr_list.emplace_back(std::make_unique<Mesh>(lane_section_mesh));
        s_current = s_until;
      }
      if (s_end - s_current > EPSILON) {
        Mesh lane_section_mesh;
        for (auto &&lane_pair : lane_section.GetLanes()) {
          const auto &lane = lane_pair.second;
          if (lane.GetId() == max_lane) {
            lane_section_mesh += *GenerateLeftWall(lane, s_current, s_end);
          }
          if (lane.GetId() == min_lane) {
            lane_section_mesh += *GenerateRightWall(lane, s_current, s_end);
          }
        }
        mesh_uptr_list.emplace_back(std::make_unique<Mesh>(lane_section_mesh));
      }
    }
    return mesh_uptr_list;
  }

  std::vector<std::unique_ptr<Mesh>> MeshFactory::GenerateAllWithMaxLen(
      const road::Road &road) const {
    std::vector<std::unique_ptr<Mesh>> mesh_uptr_list;

    // Get road meshes
    auto roads = GenerateWithMaxLen(road);
    mesh_uptr_list.insert(
        mesh_uptr_list.end(),
        std::make_move_iterator(roads.begin()),
        std::make_move_iterator(roads.end()));

    // Get wall meshes only if is not a junction
    if (!road.IsJunction()) {
      auto walls = GenerateWallsWithMaxLen(road);

      if (roads.size() == walls.size()) {
        for (size_t i = 0; i < walls.size(); ++i) {
          *mesh_uptr_list[i] += *walls[i];
        }
      } else {
        mesh_uptr_list.insert(
            mesh_uptr_list.end(),
            std::make_move_iterator(walls.begin()),
            std::make_move_iterator(walls.end()));
      }
    }

    return mesh_uptr_list;
  }

void MeshFactory::GenerateAllOrderedWithMaxLen(
      const road::Road &road,
      std::map<road::Lane::LaneType , std::vector<std::unique_ptr<Mesh>>>& roads
      ) const 
  {
    // Get road meshes
    std::map<road::Lane::LaneType , std::vector<std::unique_ptr<Mesh>>> result = GenerateOrderedWithMaxLen(road);
    for (auto &pair_map : result) 
    {
      std::vector<std::unique_ptr<Mesh>>& origin = roads[pair_map.first];
      std::vector<std::unique_ptr<Mesh>>& source = pair_map.second;
      std::move(source.begin(), source.end(), std::back_inserter(origin));
    }
  }

  struct VertexWeight {
    Mesh::vertex_type* vertex;
    double weight;
  };
  struct VertexNeighbors {
    Mesh::vertex_type* vertex;
    std::vector<VertexWeight> neighbors;
  };
  struct VertexInfo {
    Mesh::vertex_type * vertex;
    size_t lane_mesh_idx;
    bool is_static;
  };

  // Helper function to compute the weight of neighboring vertices
  static VertexWeight ComputeVertexWeight(
      const MeshFactory::RoadParameters &road_param,
      const VertexInfo &vertex_info,
      const VertexInfo &neighbor_info) {
    const float distance3D = geom::Math::Distance(*vertex_info.vertex, *neighbor_info.vertex);
    // Ignore vertices beyond a certain distance
    if(distance3D > road_param.max_weight_distance) {
      return {neighbor_info.vertex, 0};
    }
    if(abs(distance3D) < EPSILON) {
      return {neighbor_info.vertex, 0};
    }
    float weight = geom::Math::Clamp<float>(1.0f / distance3D, 0.0f, 100000.0f);

    // Additional weight to vertices in the same lane
    if(vertex_info.lane_mesh_idx == neighbor_info.lane_mesh_idx) {
      weight *= road_param.same_lane_weight_multiplier;
      // Further additional weight for fixed verices
      if(neighbor_info.is_static) {
        weight *= road_param.lane_ends_multiplier;
      }
    }
    return {neighbor_info.vertex, weight};
  }

  // Helper function to compute neighborhoord of vertices and their weights
  std::vector<VertexNeighbors> GetVertexNeighborhoodAndWeights(
      const MeshFactory::RoadParameters &road_param,
      std::vector<std::unique_ptr<Mesh>> &lane_meshes) {
    // Build rtree for neighborhood queries
    using Rtree = geom::PointCloudRtree<VertexInfo>;
    using Point = Rtree::BPoint;
    Rtree rtree;
    for (size_t lane_mesh_idx = 0; lane_mesh_idx < lane_meshes.size(); ++lane_mesh_idx) {
      auto& mesh = lane_meshes[lane_mesh_idx];
      for(size_t i = 0; i < mesh->GetVerticesNum(); ++i) {
        auto& vertex = mesh->GetVertices()[i];
        Point point(vertex.x, vertex.y, vertex.z);
        if (i < 2 || i >= mesh->GetVerticesNum() - 2) {
          rtree.InsertElement({point, {&vertex, lane_mesh_idx, true}});
        } else {
          rtree.InsertElement({point, {&vertex, lane_mesh_idx, false}});
        }
      }
    }

    // Find neighbors for each vertex and compute their weight
    std::vector<VertexNeighbors> vertices_neighborhoods;
    for (size_t lane_mesh_idx = 0; lane_mesh_idx < lane_meshes.size(); ++lane_mesh_idx) {
      auto& mesh = lane_meshes[lane_mesh_idx];
      for(size_t i = 0; i < mesh->GetVerticesNum(); ++i) {
        if (i > 2 && i < mesh->GetVerticesNum() - 2) {
          auto& vertex = mesh->GetVertices()[i];
          Point point(vertex.x, vertex.y, vertex.z);
          auto closest_vertices = rtree.GetNearestNeighbours(point, 20);
          VertexNeighbors vertex_neighborhood;
          vertex_neighborhood.vertex = &vertex;
          for(auto& close_vertex : closest_vertices) {
            auto &vertex_info = close_vertex.second;
            if(&vertex == vertex_info.vertex) {
              continue;
            }
            auto vertex_weight = ComputeVertexWeight(
                road_param, {&vertex, lane_mesh_idx, false}, vertex_info);
            if(vertex_weight.weight > 0)
              vertex_neighborhood.neighbors.push_back(vertex_weight);
          }
          vertices_neighborhoods.push_back(vertex_neighborhood);
        }
      }
    }
    return vertices_neighborhoods;
  }

  std::unique_ptr<Mesh> MeshFactory::MergeAndSmooth(std::vector<std::unique_ptr<Mesh>> &lane_meshes) const {
    geom::Mesh out_mesh;

    auto vertices_neighborhoods = GetVertexNeighborhoodAndWeights(road_param, lane_meshes);

    // Laplacian function
    auto Laplacian = [&](const Mesh::vertex_type* vertex, const std::vector<VertexWeight> &neighbors) -> double {
      double sum = 0;
      double sum_weight = 0;
      for(auto &element : neighbors) {
        sum += (element.vertex->z - vertex->z)*element.weight;
        sum_weight += element.weight;
      }
      if(sum_weight > 0)
        return sum / sum_weight;
      else
        return 0;
    };
    // Run iterative algorithm
    double lambda = 0.5;
    int iterations = 100;
    for(int iter = 0; iter < iterations; ++iter) {
      for (auto& vertex_neighborhood : vertices_neighborhoods) {
        auto * vertex = vertex_neighborhood.vertex;
        vertex->z += static_cast<float>(lambda*Laplacian(vertex, vertex_neighborhood.neighbors));
      }
    }

    for(auto &mesh : lane_meshes) {
      out_mesh += *mesh;
    }

    return std::make_unique<Mesh>(out_mesh);
  }

} // namespace geom
} // namespace carla<|MERGE_RESOLUTION|>--- conflicted
+++ resolved
@@ -70,24 +70,14 @@
     double s_current = s_start;
 
     std::vector<geom::Vector3D> vertices;
-<<<<<<< HEAD
-    
-=======
-
->>>>>>> d3501de0
     if (lane.IsStraight()) {
       // Mesh optimization: If the lane is straight just add vertices at the
       // begining and at the end of it
       const auto edges = lane.GetCornerPositions(s_current, road_param.extra_lane_width);
       vertices.push_back(edges.first);
       vertices.push_back(edges.second);
-<<<<<<< HEAD
-    } else 
-   
-=======
     } 
     else 
->>>>>>> d3501de0
     {
       // Iterate over the lane's 's' and store the vertices based on it's width
       do {
@@ -151,18 +141,10 @@
       // Update the current waypoint's "s"
       s_current += road_param.resolution;
     } while (s_current < s_end);
-<<<<<<< HEAD
-    
 
     // This ensures the mesh is constant and have no gaps between roads,
     // adding geometry at the very end of the lane
-    
-=======
-
-    // This ensures the mesh is constant and have no gaps between roads,
-    // adding geometry at the very end of the lane
-
->>>>>>> d3501de0
+
     if (s_end - (s_current - road_param.resolution) > EPSILON) {
       const auto edges = lane.GetCornerPositions(s_end - MESH_EPSILON, road_param.extra_lane_width);
       const geom::Vector3D segments_size = (edges.second - edges.first) / segments_number;
@@ -174,11 +156,6 @@
         current_vertex = current_vertex + segments_size;
       }
     }
-<<<<<<< HEAD
-     
-=======
-
->>>>>>> d3501de0
     out_mesh.AddVertices(vertices);
 
     // Add the adient material, create the strip and close the material
@@ -200,11 +177,6 @@
         out_mesh.AddIndex(   j       + ( ( i + 1 ) * vertices_in_width ) + 1);
       }
     }
-<<<<<<< HEAD
-    
-=======
-
->>>>>>> d3501de0
     out_mesh.EndMaterial();
     return std::make_unique<Mesh>(out_mesh);
   }
@@ -404,21 +376,12 @@
         std::make_move_iterator(section_uptr_list.begin()),
         std::make_move_iterator(section_uptr_list.end()));
     }
-<<<<<<< HEAD
-    
-=======
->>>>>>> d3501de0
     return mesh_uptr_list;
   }
 
   std::map<road::Lane::LaneType , std::vector<std::unique_ptr<Mesh>>> MeshFactory::GenerateOrderedWithMaxLen(
     const road::LaneSection &lane_section) const {
       const int vertices_in_width = road_param.vertex_width_resolution >= 2 ? road_param.vertex_width_resolution : 2;
-<<<<<<< HEAD
-      
-=======
-
->>>>>>> d3501de0
       std::map<road::Lane::LaneType , std::vector<std::unique_ptr<Mesh>>> mesh_uptr_list;
 
       if (lane_section.GetLength() < road_param.max_road_len) {
@@ -438,11 +401,6 @@
             {
               (mesh_uptr_list[lane_pair.second.GetType()][0])->ConcatMesh(lane_section_mesh, vertices_in_width);
             }
-<<<<<<< HEAD
-            
-=======
-
->>>>>>> d3501de0
           }
           s_current = s_until;
         }
