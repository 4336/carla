--- conflicted
+++ resolved
@@ -139,7 +139,6 @@
         kill_server()
         ray.shutdown()
 
-<<<<<<< HEAD
 def main():
     argparser = argparse.ArgumentParser(
         description=__doc__)
@@ -165,14 +164,6 @@
         help='If we need to restore from the specified directory')
     args = argparser.parse_args()
 
-=======
-if __name__ == "__main__":
-    # If first run: this and make sure this folder is either empty or non-existing
-    # If no first run: make sure that the folder only has one DQN_CarlaEnv_<xxxxx> entry
-    directory = os.path.expanduser("~")+"/ray_results/a_local_dir"
-    name = "dqn"
-    model = "DQN"
->>>>>>> 936a059b
     gc.enable()
     if not args.restore:
         if os.path.exists(args.directory):
